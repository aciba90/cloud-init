# vi: ts=4 expandtab
#
#    Copyright (C) 2009-2010 Canonical Ltd.
#
#    Author: Scott Moser <scott.moser@canonical.com>
#
#    This program is free software: you can redistribute it and/or modify
#    it under the terms of the GNU General Public License version 3, as
#    published by the Free Software Foundation.
#
#    This program is distributed in the hope that it will be useful,
#    but WITHOUT ANY WARRANTY; without even the implied warranty of
#    MERCHANTABILITY or FITNESS FOR A PARTICULAR PURPOSE.  See the
#    GNU General Public License for more details.
#
#    You should have received a copy of the GNU General Public License
#    along with this program.  If not, see <http://www.gnu.org/licenses/>.
import yaml
import os
import os.path
import shutil
import errno
import subprocess
from Cheetah.Template import Template
import urllib2
import urllib
import logging
import re
import socket
import sys
import time
import traceback
import urlparse

try:
    import selinux
    HAVE_LIBSELINUX = True
except ImportError:
    HAVE_LIBSELINUX = False

def read_conf(fname):
    try:
        stream = open(fname,"r")
        conf = yaml.load(stream)
        stream.close()
        return conf
    except IOError as e:
        if e.errno == errno.ENOENT:
            return { }
        raise

def get_base_cfg(cfgfile,cfg_builtin="", parsed_cfgs=None):
    kerncfg = { }
    syscfg = { }
    if parsed_cfgs and cfgfile in parsed_cfgs:
        return(parsed_cfgs[cfgfile])

    syscfg = read_conf_with_confd(cfgfile)

    kern_contents = read_cc_from_cmdline()
    if kern_contents:
        kerncfg = yaml.load(kern_contents)

    # kernel parameters override system config
    combined = mergedict(kerncfg, syscfg)

    if cfg_builtin:
        builtin = yaml.load(cfg_builtin)
        fin = mergedict(combined,builtin)
    else:
        fin = combined

    if parsed_cfgs != None:
        parsed_cfgs[cfgfile] = fin
    return(fin)

def get_cfg_option_bool(yobj, key, default=False):
    if not yobj.has_key(key): return default
    val = yobj[key]
    if val is True: return True
    if str(val).lower() in [ 'true', '1', 'on', 'yes']:
        return True
    return False

def get_cfg_option_str(yobj, key, default=None):
    if not yobj.has_key(key): return default
    return yobj[key]

def get_cfg_option_list_or_str(yobj, key, default=None):
    """
    Gets the C{key} config option from C{yobj} as a list of strings. If the
    key is present as a single string it will be returned as a list with one
    string arg.

    @param yobj: The configuration object.
    @param key: The configuration key to get.
    @param default: The default to return if key is not found.
    @return: The configuration option as a list of strings or default if key
        is not found.
    """
    if not key in yobj:
        return default
    if yobj[key] is None:
        return []
    if isinstance(yobj[key], list):
        return yobj[key]
    return [yobj[key]]

# get a cfg entry by its path array
# for f['a']['b']: get_cfg_by_path(mycfg,('a','b'))
def get_cfg_by_path(yobj,keyp,default=None):
    cur = yobj
    for tok in keyp:
        if tok not in cur: return(default)
        cur = cur[tok]
    return(cur)

def mergedict(src, cand):
    """
    Merge values from C{cand} into C{src}. If C{src} has a key C{cand} will
    not override. Nested dictionaries are merged recursively.
    """
    if isinstance(src, dict) and isinstance(cand, dict):
        for k, v in cand.iteritems():
            if k not in src:
                src[k] = v
            else:
                src[k] = mergedict(src[k], v)
    return src

<<<<<<< HEAD
def delete_dir_contents(dirname):
    """
    Deletes all contents of a directory without deleting the directory itself.

    @param dirname: The directory whose contents should be deleted.
    """
    for node in os.listdir(dirname):
        node_fullpath = os.path.join(dirname, node)
        if os.path.isdir(node_fullpath):
            shutil.rmtree(node_fullpath)
        else:
            os.unlink(node_fullpath)

def write_file(filepath, content, mode=0644, omode="wb"):
    """
    Writes a file with the given content and sets the file mode as specified.
    Resotres the SELinux context if possible.

    @param filepath: The full path of the file to write.
    @param content: The content to write to the file.
    @param mode: The filesystem mode to set on the file.
    @param omode: The open mode used when opening the file (r, rb, a, etc.)
    """
    try:
        os.makedirs(os.path.dirname(filepath))
=======
def write_file(filename,content,mode=0644,omode="wb"):
    try:
        os.makedirs(os.path.dirname(filename))
>>>>>>> 1d00c093
    except OSError as e:
        if e.errno != errno.EEXIST:
            raise e

<<<<<<< HEAD
    f = open(filepath, omode)
    if mode is not None:
        os.chmod(filepath, mode)
    f.write(content)
    f.close()
    restorecon_if_possible(filepath)
=======
    f=open(filename,omode)
    if mode != None:
        os.chmod(filename,mode)
    f.write(content)
    f.close()
    restorecon_if_possible(filename)
>>>>>>> 1d00c093

def restorecon_if_possible(path, recursive=False):
    if HAVE_LIBSELINUX and selinux.is_selinux_enabled():
        selinux.restorecon(path, recursive=recursive)

# get keyid from keyserver
def getkeybyid(keyid,keyserver):
    shcmd="""
    k=${1} ks=${2};
    exec 2>/dev/null
    [ -n "$k" ] || exit 1;
    armour=$(gpg --list-keys --armour "${k}")
    if [ -z "${armour}" ]; then
       gpg --keyserver ${ks} --recv $k >/dev/null &&
          armour=$(gpg --export --armour "${k}") &&
          gpg --batch --yes --delete-keys "${k}"
    fi
    [ -n "${armour}" ] && echo "${armour}"
    """
    args=['sh', '-c', shcmd, "export-gpg-keyid", keyid, keyserver]
    return(subp(args)[0])

def runparts(dirp, skip_no_exist=True):
    if skip_no_exist and not os.path.isdir(dirp): return
        
    # per bug 857926, Fedora's run-parts will exit failure on empty dir
    if os.path.isdir(dirp) and os.listdir(dirp) == []: return

    cmd = [ 'run-parts', '--regex', '.*', dirp ]
    sp = subprocess.Popen(cmd)
    sp.communicate()
    if sp.returncode is not 0:
        raise subprocess.CalledProcessError(sp.returncode,cmd)
    return

def subp(args, input_=None):
    sp = subprocess.Popen(args, stdout=subprocess.PIPE,
        stderr=subprocess.PIPE, stdin=subprocess.PIPE)
    out,err = sp.communicate(input_)
    if sp.returncode is not 0:
        raise subprocess.CalledProcessError(sp.returncode,args, (out,err))
    return(out,err)

def render_to_file(template, outfile, searchList):
    t = Template(file='/etc/cloud/templates/%s.tmpl' % template, searchList=[searchList])
    f = open(outfile, 'w')
    f.write(t.respond())
    f.close()

def render_string(template, searchList):
    return(Template(template, searchList=[searchList]).respond())


# read_optional_seed
# returns boolean indicating success or failure (presense of files)
# if files are present, populates 'fill' dictionary with 'user-data' and
# 'meta-data' entries
def read_optional_seed(fill,base="",ext="", timeout=5):
    try:
        (md,ud) = read_seeded(base,ext,timeout)
        fill['user-data']= ud
        fill['meta-data']= md
        return True
    except OSError, e:
        if e.errno == errno.ENOENT:
            return False
        raise
    

# raise OSError with enoent if not found
def read_seeded(base="", ext="", timeout=5, retries=10, file_retries=0):
    if base.startswith("/"):
        base="file://%s" % base

    # default retries for file is 0. for network is 10
    if base.startswith("file://"):
        retries = file_retries

    if base.find("%s") >= 0:
        ud_url = base % ("user-data" + ext)
        md_url = base % ("meta-data" + ext)
    else:
        ud_url = "%s%s%s" % (base, "user-data", ext)
        md_url = "%s%s%s" % (base, "meta-data", ext)

    raise_err = None
    for attempt in range(0,retries+1):
        try:
            md_str = readurl(md_url, timeout=timeout)
            ud = readurl(ud_url, timeout=timeout)
            md = yaml.load(md_str)
    
            return(md,ud)
        except urllib2.HTTPError as e:
            raise_err = e
        except urllib2.URLError as e:
            raise_err = e
            if isinstance(e.reason,OSError) and e.reason.errno == errno.ENOENT:
                raise_err = e.reason 

        if attempt == retries:
            break

        #print "%s failed, sleeping" % attempt
        time.sleep(1)

    raise(raise_err)

def logexc(log,lvl=logging.DEBUG):
    log.log(lvl,traceback.format_exc())

class RecursiveInclude(Exception):
    pass

def read_file_with_includes(fname, rel = ".", stack=None, patt = None):
    if stack is None:
        stack = []
    if not fname.startswith("/"):
        fname = os.sep.join((rel, fname))

    fname = os.path.realpath(fname)

    if fname in stack:
        raise(RecursiveInclude("%s recursively included" % fname))
    if len(stack) > 10:
        raise(RecursiveInclude("%s included, stack size = %i" %
                               (fname, len(stack))))

    if patt == None:
        patt = re.compile("^#(opt_include|include)[ \t].*$",re.MULTILINE)

    try:
        fp = open(fname)
        contents = fp.read()
        fp.close()
    except:
        raise

    rel = os.path.dirname(fname)
    stack.append(fname)

    cur = 0
    while True:
        match = patt.search(contents[cur:])
        if not match: break
        loc = match.start() + cur
        endl = match.end() + cur

        (key, cur_fname) = contents[loc:endl].split(None,2)
        cur_fname = cur_fname.strip()

        try:
            inc_contents = read_file_with_includes(cur_fname, rel, stack, patt)
        except IOError, e:
            if e.errno == errno.ENOENT and key == "#opt_include":
                inc_contents = ""
            else:
                raise
        contents = contents[0:loc] + inc_contents + contents[endl+1:]
        cur = loc + len(inc_contents)
    stack.pop()
    return(contents)

def read_conf_d(confd):
    # get reverse sorted list (later trumps newer)
    confs = sorted(os.listdir(confd),reverse=True)
    
    # remove anything not ending in '.cfg'
    confs = [f for f in confs if f.endswith(".cfg")]

    # remove anything not a file
    confs = [f for f in confs if os.path.isfile("%s/%s" % (confd,f))]

    cfg = { }
    for conf in confs:
        cfg = mergedict(cfg,read_conf("%s/%s" % (confd,conf)))

    return(cfg)

def read_conf_with_confd(cfgfile):
    cfg = read_conf(cfgfile)
    confd = False
    if "conf_d" in cfg:
        if cfg['conf_d'] is not None:
            confd = cfg['conf_d']
            if not isinstance(confd,str):
                raise Exception("cfgfile %s contains 'conf_d' with non-string" % cfgfile)
    elif os.path.isdir("%s.d" % cfgfile):
        confd = "%s.d" % cfgfile

    if not confd: return(cfg)

    confd_cfg = read_conf_d(confd)

    return(mergedict(confd_cfg,cfg))


def get_cmdline():
    if 'DEBUG_PROC_CMDLINE' in os.environ:
        cmdline = os.environ["DEBUG_PROC_CMDLINE"]
    else:
        try:
            cmdfp = open("/proc/cmdline")
            cmdline = cmdfp.read().strip()
            cmdfp.close()
        except:
            cmdline = ""
    return(cmdline)
	
def read_cc_from_cmdline(cmdline=None):
    # this should support reading cloud-config information from
    # the kernel command line.  It is intended to support content of the
    # format:
    #  cc: <yaml content here> [end_cc]
    # this would include:
    # cc: ssh_import_id: [smoser, kirkland]\\n
    # cc: ssh_import_id: [smoser, bob]\\nruncmd: [ [ ls, -l ], echo hi ] end_cc
    # cc:ssh_import_id: [smoser] end_cc cc:runcmd: [ [ ls, -l ] ] end_cc
    if cmdline is None:
        cmdline = get_cmdline()

    tag_begin="cc:"
    tag_end="end_cc"
    begin_l = len(tag_begin)
    end_l = len(tag_end)
    clen = len(cmdline)
    tokens = [ ]
    begin = cmdline.find(tag_begin)
    while begin >= 0:
        end = cmdline.find(tag_end, begin + begin_l)
        if end < 0:
            end = clen
        tokens.append(cmdline[begin+begin_l:end].lstrip().replace("\\n","\n"))
        
        begin = cmdline.find(tag_begin, end + end_l)

    return('\n'.join(tokens))

def ensure_dirs(dirlist, mode=0755):
    fixmodes = []
    for d in dirlist:
        try:
            if mode != None:
                os.makedirs(d)
            else:
                os.makedirs(d, mode)
        except OSError as e:
            if e.errno != errno.EEXIST: raise
            if mode != None: fixmodes.append(d)

    for d in fixmodes:
        os.chmod(d, mode)

def chownbyname(fname,user=None,group=None):
    uid = -1
    gid = -1
    if user == None and group == None: return
    if user:
        import pwd
        uid = pwd.getpwnam(user).pw_uid
    if group:
        import grp
        gid = grp.getgrnam(group).gr_gid

    os.chown(fname,uid,gid)

def readurl(url, data=None, timeout=None):
    openargs = { }
    if timeout != None:
        openargs['timeout'] = timeout

    if data is None:
        req = urllib2.Request(url)
    else:
        encoded = urllib.urlencode(data)
        req = urllib2.Request(url, encoded)

    response = urllib2.urlopen(req, **openargs)
    return(response.read())

# shellify, takes a list of commands
#  for each entry in the list
#    if it is an array, shell protect it (with single ticks)
#    if it is a string, do nothing
def shellify(cmdlist):
    content="#!/bin/sh\n"
    escaped="%s%s%s%s" % ( "'", '\\', "'", "'" )
    for args in cmdlist:
        # if the item is a list, wrap all items in single tick
        # if its not, then just write it directly
        if isinstance(args,list):
            fixed = [ ]
            for f in args:
                fixed.append("'%s'" % str(f).replace("'",escaped))
            content="%s%s\n" % ( content, ' '.join(fixed) )
        else:
            content="%s%s\n" % ( content, str(args) )
    return content

def dos2unix(string):
    # find first end of line
    pos = string.find('\n')
    if pos <= 0 or string[pos-1] != '\r': return(string)
    return(string.replace('\r\n','\n'))

def islxc():
    # is this host running lxc?
    try:
        with open("/proc/1/cgroup") as f:
            if f.read() == "/": 
                return True
    except IOError as e:
        if e.errno != errno.ENOENT:
            raise

    try:
        # try to run a program named 'lxc-is-container'. if it returns true, then
        # we're inside a container. otherwise, no
        sp = subprocess.Popen(['lxc-is-container'], stdout=subprocess.PIPE,
                              stderr=subprocess.PIPE)
        sp.communicate(None)
        return(sp.returncode == 0)
    except OSError as e:
        if e.errno != errno.ENOENT:
            raise

    return False

def get_hostname_fqdn(cfg, cloud):
    # return the hostname and fqdn from 'cfg'.  If not found in cfg,
    # then fall back to data from cloud
    if "fqdn" in cfg:
        # user specified a fqdn.  Default hostname then is based off that
        fqdn = cfg['fqdn']
        hostname = get_cfg_option_str(cfg,"hostname",fqdn.split('.')[0])
    else:
        if "hostname" in cfg and cfg['hostname'].find('.') > 0:
            # user specified hostname, and it had '.' in it
            # be nice to them.  set fqdn and hostname from that
            fqdn = cfg['hostname']
            hostname = cfg['hostname'][:fqdn.find('.')]
        else:
            # no fqdn set, get fqdn from cloud. 
            # get hostname from cfg if available otherwise cloud
            fqdn = cloud.get_hostname(fqdn=True)
            if "hostname" in cfg:
                hostname = cfg['hostname']
            else:
                hostname = cloud.get_hostname()
    return(hostname, fqdn)

def get_fqdn_from_hosts(hostname, filename="/etc/hosts"):
    # this parses /etc/hosts to get a fqdn.  It should return the same
    # result as 'hostname -f <hostname>' if /etc/hosts.conf 
    # did not have did not have 'bind' in the order attribute
    fqdn = None
    try:
        with open(filename, "r") as hfp:
            for line in hfp.readlines():
                hashpos = line.find("#")
                if hashpos >= 0:
                    line = line[0:hashpos]
                toks = line.split()

                # if there there is less than 3 entries (ip, canonical, alias)
                # then ignore this line
                if len(toks) < 3:
                    continue

                if hostname in toks[2:]:
                    fqdn = toks[1]
                    break
            hfp.close()
    except IOError as e:
        if e.errno == errno.ENOENT:
            pass

    return fqdn

def is_resolvable(name):
    """ determine if a url is resolvable, return a boolean """
    try:
        socket.getaddrinfo(name, None)
        return True
    except socket.gaierror:
        return False

def is_resolvable_url(url):
    """ determine if this url is resolvable (existing or ip) """
    return(is_resolvable(urlparse.urlparse(url).hostname))

def search_for_mirror(candidates):
    """ Search through a list of mirror urls for one that works """
    for cand in candidates:
        try:
            if is_resolvable_url(cand):
                return cand
        except Exception:
            raise

    return None

def close_stdin():
    """
    reopen stdin as /dev/null so even subprocesses or other os level things get
    /dev/null as input.

    if _CLOUD_INIT_SAVE_STDIN is set in environment to a non empty or '0' value
    then input will not be closed (only useful potentially for debugging).
    """
    if os.environ.get("_CLOUD_INIT_SAVE_STDIN") in ("", "0", False):
        return
    with open(os.devnull) as fp:
        os.dup2(fp.fileno(), sys.stdin.fileno())<|MERGE_RESOLUTION|>--- conflicted
+++ resolved
@@ -128,7 +128,6 @@
                 src[k] = mergedict(src[k], v)
     return src
 
-<<<<<<< HEAD
 def delete_dir_contents(dirname):
     """
     Deletes all contents of a directory without deleting the directory itself.
@@ -142,42 +141,28 @@
         else:
             os.unlink(node_fullpath)
 
-def write_file(filepath, content, mode=0644, omode="wb"):
+def write_file(filename, content, mode=0644, omode="wb"):
     """
     Writes a file with the given content and sets the file mode as specified.
     Resotres the SELinux context if possible.
 
-    @param filepath: The full path of the file to write.
+    @param filename: The full path of the file to write.
     @param content: The content to write to the file.
     @param mode: The filesystem mode to set on the file.
     @param omode: The open mode used when opening the file (r, rb, a, etc.)
     """
     try:
-        os.makedirs(os.path.dirname(filepath))
-=======
-def write_file(filename,content,mode=0644,omode="wb"):
-    try:
         os.makedirs(os.path.dirname(filename))
->>>>>>> 1d00c093
     except OSError as e:
         if e.errno != errno.EEXIST:
             raise e
 
-<<<<<<< HEAD
-    f = open(filepath, omode)
+    f = open(filename, omode)
     if mode is not None:
-        os.chmod(filepath, mode)
-    f.write(content)
-    f.close()
-    restorecon_if_possible(filepath)
-=======
-    f=open(filename,omode)
-    if mode != None:
-        os.chmod(filename,mode)
+        os.chmod(filename, mode)
     f.write(content)
     f.close()
     restorecon_if_possible(filename)
->>>>>>> 1d00c093
 
 def restorecon_if_possible(path, recursive=False):
     if HAVE_LIBSELINUX and selinux.is_selinux_enabled():
