# This file is part of cloud-init. See LICENSE file for license information.

import copy
import os
from collections import namedtuple
from textwrap import dedent
from uuid import uuid4

import pytest

from cloudinit import atomic_helper, safeyaml, subp, util
from cloudinit.sources import DataSourceIBMCloud as ds_ibm
from cloudinit.sources import DataSourceOracle as ds_oracle
from cloudinit.sources import DataSourceSmartOS as ds_smartos
from tests.helpers import cloud_init_project_dir
from tests.unittests.helpers import (
    CiTestCase,
    dir2dict,
    populate_dir,
    populate_dir_with_ts,
)

UNAME_MYSYS = "Linux #83-Ubuntu SMP Wed Jan 18 14:10:15 UTC 2017 x86_64"
UNAME_PPC64EL = (
    "Linux #106-Ubuntu SMP mon Jun 26 17:53:54 UTC 2017 "
    "ppc64le ppc64le ppc64le"
)
UNAME_FREEBSD = (
    "FreeBSD FreeBSD 14.0-RELEASE-p3 releng/14.0-n265398-20fae1e1699"
    "GENERIC-MMCCAM amd64"
)
UNAME_OPENBSD = "OpenBSD GENERIC.MP#1397 amd64"
UNAME_WSL = (
    "Linux 5.15.133.1-microsoft-standard-WSL2 #1 SMP Thu Oct 5 21:02:42 "
    "UTC 2023 x86_64"
)

BLKID_EFI_ROOT = """
DEVNAME=/dev/sda1
UUID=8B36-5390
TYPE=vfat
PARTUUID=30d7c715-a6ae-46ee-b050-afc6467fc452

DEVNAME=/dev/sda2
UUID=19ac97d5-6973-4193-9a09-2e6bbfa38262
TYPE=ext4
PARTUUID=30c65c77-e07d-4039-b2fb-88b1fb5fa1fc
"""

# this is a Ubuntu 18.04 disk.img output (dual uefi and bios bootable)
BLKID_UEFI_UBUNTU = [
    {"DEVNAME": "vda1", "TYPE": "ext4", "PARTUUID": uuid4(), "UUID": uuid4()},
    {"DEVNAME": "vda14", "PARTUUID": uuid4()},
    {
        "DEVNAME": "vda15",
        "TYPE": "vfat",
        "LABEL": "UEFI",
        "PARTUUID": uuid4(),
        "UUID": "5F55-129B",
    },
]


POLICY_FOUND_ONLY = "search,found=all,maybe=none,notfound=disabled"
POLICY_FOUND_OR_MAYBE = "search,found=all,maybe=all,notfound=disabled"
DI_DEFAULT_POLICY = "search,found=all,maybe=all,notfound=disabled"
DI_DEFAULT_POLICY_NO_DMI = "search,found=all,maybe=all,notfound=enabled"
DI_EC2_STRICT_ID_DEFAULT = "true"
OVF_MATCH_STRING = "http://schemas.dmtf.org/ovf/environment/1"

SHELL_MOCK_TMPL = """\
%(name)s() {
   local out='%(out)s' err='%(err)s' r='%(ret)s' RET='%(RET)s'
   [ "$out" = "_unset" ] || echo "$out"
   [ "$err" = "_unset" ] || echo "$err" 2>&1
   [ "$RET" = "_unset" ] || _RET="$RET"
   return $r
}
"""

RC_FOUND = 0
RC_NOT_FOUND = 1
DS_NONE = "None"

P_BOARD_NAME = "sys/class/dmi/id/board_name"
P_CHASSIS_ASSET_TAG = "sys/class/dmi/id/chassis_asset_tag"
P_PRODUCT_NAME = "sys/class/dmi/id/product_name"
P_PRODUCT_SERIAL = "sys/class/dmi/id/product_serial"
P_PRODUCT_UUID = "sys/class/dmi/id/product_uuid"
P_SYS_VENDOR = "sys/class/dmi/id/sys_vendor"
P_SEED_DIR = "var/lib/cloud/seed"
P_DSID_CFG = "etc/cloud/ds-identify.cfg"

IBM_CONFIG_UUID = "9796-932E"

MOCK_VIRT_IS_CONTAINER_OTHER = {
    "name": "detect_virt",
    "RET": "container-other",
    "ret": 0,
}
MOCK_NOT_LXD_DATASOURCE = {"name": "dscheck_LXD", "ret": 1}
MOCK_VIRT_IS_KVM = {"name": "detect_virt", "RET": "kvm", "ret": 0}
# qemu support for LXD is only for host systems > 5.10 kernel as lxd
# passed `hv_passthrough` which causes systemd < v.251 to misinterpret CPU
# as "qemu" instead of "kvm"
MOCK_VIRT_IS_KVM_QEMU = {"name": "detect_virt", "RET": "qemu", "ret": 0}
MOCK_VIRT_IS_VMWARE = {"name": "detect_virt", "RET": "vmware", "ret": 0}
# currenty' SmartOS hypervisor "bhyve" is unknown by systemd-detect-virt.
MOCK_VIRT_IS_VM_OTHER = {"name": "detect_virt", "RET": "vm-other", "ret": 0}
MOCK_VIRT_IS_XEN = {"name": "detect_virt", "RET": "xen", "ret": 0}
MOCK_VIRT_IS_WSL = {"name": "detect_virt", "RET": "wsl", "ret": 0}
MOCK_UNAME_IS_PPC64 = {"name": "uname", "out": UNAME_PPC64EL, "ret": 0}
MOCK_UNAME_IS_FREEBSD = {"name": "uname", "out": UNAME_FREEBSD, "ret": 0}
MOCK_UNAME_IS_OPENBSD = {"name": "uname", "out": UNAME_OPENBSD, "ret": 0}
MOCK_UNAME_IS_WSL = {"name": "uname", "out": UNAME_WSL, "ret": 0}

shell_true = 0
shell_false = 1

CallReturn = namedtuple(
    "CallReturn", ["rc", "stdout", "stderr", "cfg", "files"]
)


class DsIdentifyBase(CiTestCase):
    dsid_path = cloud_init_project_dir("tools/ds-identify")
    allowed_subp = ["sh"]

    def call(
        self,
        rootd=None,
        mocks=None,
        no_mocks=None,
        func="main",
        args=None,
        files=None,
        policy_dmi=DI_DEFAULT_POLICY,
        policy_no_dmi=DI_DEFAULT_POLICY_NO_DMI,
        ec2_strict_id=DI_EC2_STRICT_ID_DEFAULT,
    ):
        if args is None:
            args = []
        if mocks is None:
            mocks = []

        if files is None:
            files = {}

        if rootd is None:
            rootd = self.tmp_dir()

        unset = "_unset"
        wrap = self.tmp_path(path="_shwrap", dir=rootd)
        populate_dir(rootd, files)

        # DI_DEFAULT_POLICY* are declared always as to not rely
        # on the default in the code.  This is because SRU releases change
        # the value in the code, and thus tests would fail there.
        head = [
            "DI_MAIN=noop",
            "DEBUG_LEVEL=2",
            "DI_LOG=stderr",
            "PATH_ROOT='%s'" % rootd,
            ". " + self.dsid_path,
            'DI_DEFAULT_POLICY="%s"' % policy_dmi,
            'DI_DEFAULT_POLICY_NO_DMI="%s"' % policy_no_dmi,
            'DI_EC2_STRICT_ID_DEFAULT="%s"' % ec2_strict_id,
            "",
        ]

        def write_mock(data):
            ddata = {"out": None, "err": None, "ret": 0, "RET": None}
            ddata.update(data)
            for k in ddata.keys():
                if ddata[k] is None:
                    ddata[k] = unset
            return SHELL_MOCK_TMPL % ddata

        mocklines = []
        default_mocks = [
            MOCK_NOT_LXD_DATASOURCE,
            {"name": "detect_virt", "RET": "none", "ret": 1},
            {"name": "uname", "out": UNAME_MYSYS},
            {"name": "blkid", "out": BLKID_EFI_ROOT},
            {
                "name": "ovf_vmware_transport_guestinfo",
                "out": "No value found",
                "ret": 1,
            },
            {
                "name": "dmi_decode",
                "ret": 1,
                "err": "No dmidecode program. ERROR.",
            },
            {
                "name": "is_disabled",
                "ret": 1,
            },
            {
                "name": "get_kenv_field",
                "ret": 1,
                "err": "No kenv program. ERROR.",
            },
        ]

        uname = "Linux"
        runpath = "run"
        written = []
        for d in mocks:
            written.append(d["name"])
            if d["name"] == "uname":
                uname = d["out"].split(" ")[0]
        # set runpath so that BSDs use /var/run rather than /run
        if uname != "Linux":
            runpath = "var/run"

        for data in mocks:
            mocklines.append(write_mock(data))
        for d in default_mocks:
            if no_mocks and d["name"] in no_mocks:
                continue
            if d["name"] not in written:
                mocklines.append(write_mock(d))

        endlines = [func + " " + " ".join(['"%s"' % s for s in args])]

        with open(wrap, "w") as fp:
            fp.write("\n".join(head + mocklines + endlines) + "\n")

        rc = 0
        try:
            out, err = subp.subp(["sh", "-c", ". %s" % wrap], capture=True)
        except subp.ProcessExecutionError as e:
            rc = e.exit_code
            out = e.stdout
            err = e.stderr

        cfg = None
        cfg_out = os.path.join(rootd, runpath, "cloud-init/cloud.cfg")
        if os.path.exists(cfg_out):
            contents = util.load_text_file(cfg_out)
            try:
                cfg = safeyaml.load(contents)
            except Exception as e:
                cfg = {"_INVALID_YAML": contents, "_EXCEPTION": str(e)}

        return CallReturn(rc, out, err, cfg, dir2dict(rootd))

    def _call_via_dict(self, data, rootd=None, **kwargs):
        # return output of self.call with a dict input like VALID_CFG[item]
        xwargs = {"rootd": rootd}
        passthrough = (
            "no_mocks",  # named mocks to ignore
            "mocks",
            "func",
            "args",
            "policy_dmi",
            "policy_no_dmi",
            "files",
        )
        for k in passthrough:
            if k in data:
                xwargs[k] = data[k]
            if k in kwargs:
                xwargs[k] = kwargs[k]
        return self.call(**xwargs)

    def _test_ds_found(self, name):
        data = copy.deepcopy(VALID_CFG[name])
        return self._check_via_dict(
            data, RC_FOUND, dslist=[data.get("ds"), DS_NONE]
        )

    def _test_ds_not_found(self, name):
        data = copy.deepcopy(VALID_CFG[name])
        return self._check_via_dict(data, RC_NOT_FOUND)

    def _check_via_dict(self, data, rc, dslist=None, **kwargs):
        ret = self._call_via_dict(data, **kwargs)
        good = False
        try:
            self.assertEqual(rc, ret.rc)
            if dslist is not None:
                self.assertEqual(dslist, ret.cfg["datasource_list"])
            good = True
        finally:
            if not good:
                _print_run_output(
                    ret.rc, ret.stdout, ret.stderr, ret.cfg, ret.files
                )
        return ret


class TestDsIdentify(DsIdentifyBase):
    def test_wb_print_variables(self):
        """_print_info reports an array of discovered variables to stderr."""
        data = VALID_CFG["Azure-dmi-detection"]
        _, _, err, _, _ = self._call_via_dict(data)
        expected_vars = [
            "DMI_PRODUCT_NAME",
            "DMI_SYS_VENDOR",
            "DMI_PRODUCT_SERIAL",
            "DMI_PRODUCT_UUID",
            "PID_1_PRODUCT_NAME",
            "DMI_CHASSIS_ASSET_TAG",
            "FS_LABELS",
            "KERNEL_CMDLINE",
            "VIRT",
            "UNAME_KERNEL_NAME",
            "UNAME_KERNEL_VERSION",
            "UNAME_MACHINE",
            "DSNAME",
            "DSLIST",
            "MODE",
            "ON_FOUND",
            "ON_MAYBE",
            "ON_NOTFOUND",
        ]
        for var in expected_vars:
            self.assertIn("{0}=".format(var), err)

    @pytest.mark.xfail(reason="GH-4796")
    def test_maas_not_detected_1(self):
        """Don't incorrectly identify maas

        In ds-identify the function check_config() attempts to parse yaml keys
        in bash, but it sometimes introduces false positives. The maas
        datasource uses check_config() and the existence of a "MAAS" key to
        identify itself (which is a very poor identifier - clouds should have
        stricter identifiers). Since the MAAS datasource is at the begining of
        the list, this is particularly troublesome and more concerning than
        NoCloud false positives, for example.
<<<<<<< HEAD
        config = "LXD-kvm-not-MAAS-1"
        self._test_ds_found(config)
        """
=======
        """
        config = "LXD-kvm-not-MAAS-1"
        self._test_ds_found(config)
>>>>>>> eaf420f7

    def test_maas_not_detected_2(self):
        """Don't incorrectly identify maas

        The bug reported in 4794 combined with the previously existing bug
        reported in 4796 made for very loose MAAS false-positives.

        In ds-identify the function check_config() attempts to parse yaml keys
        in bash, but it sometimes introduces false positives. The maas
        datasource uses check_config() and the existence of a "MAAS" key to
        identify itself (which is a very poor identifier - clouds should have
        stricter identifiers). Since the MAAS datasource is at the begining of
        the list, this is particularly troublesome and more concerning than
        NoCloud false positives, for example.
        """
        config = "LXD-kvm-not-MAAS-2"
        self._test_ds_found(config)

    def test_maas_not_detected_3(self):
        """Don't incorrectly identify maas

        The bug reported in 4794 combined with the previously existing bug
        reported in 4796 made for very loose MAAS false-positives.

        In ds-identify the function check_config() attempts to parse yaml keys
        in bash, but it sometimes introduces false positives. The maas
        datasource uses check_config() and the existence of a "MAAS" key to
        identify itself (which is a very poor identifier - clouds should have
        stricter identifiers). Since the MAAS datasource is at the begining of
        the list, this is particularly troublesome and more concerning than
        NoCloud false positives, for example.
        """
        config = "LXD-kvm-not-MAAS-3"
        self._test_ds_found(config)

    def test_azure_invalid_configuration(self):
        """Don't detect incorrect config when invalid datasource_list provided

        If unparsable list is provided we just ignore it. Some users
        might assume that since the rest of the configuration is yaml that
        multi-line yaml lists are valid (they aren't). When this happens, just
        run ds-identify and figure it out for ourselves which platform to run.
        """
        self._test_ds_found("Azure-parse-invalid")

    def test_azure_dmi_detection_from_chassis_asset_tag(self):
        """Azure datasource is detected from DMI chassis-asset-tag"""
        self._test_ds_found("Azure-dmi-detection")

    def test_azure_seed_file_detection(self):
        """Azure datasource is detected due to presence of a seed file.

        The seed file tested  is /var/lib/cloud/seed/azure/ovf-env.xml."""
        self._test_ds_found("Azure-seed-detection")

    def test_aws_ec2_hvm(self):
        """EC2: hvm instances use dmi serial and uuid starting with 'ec2'."""
        self._test_ds_found("Ec2-hvm")

    def test_aws_ec2_xen(self):
        """EC2: sys/hypervisor/uuid starts with ec2."""
        self._test_ds_found("Ec2-xen")

    def test_brightbox_is_ec2(self):
        """EC2: product_serial ends with '.brightbox.com'"""
        self._test_ds_found("Ec2-brightbox")

    def test_bobrightbox_is_not_brightbox(self):
        """EC2: bobrightbox.com in product_serial is not brightbox'"""
        self._test_ds_not_found("Ec2-brightbox-negative")

    def test_freebsd_nocloud(self):
        """NoCloud identified on FreeBSD via label by geom."""
        self._test_ds_found("NoCloud-fbsd")

    def test_gce_by_product_name(self):
        """GCE identifies itself with product_name."""
        self._test_ds_found("GCE")

    def test_gce_by_serial(self):
        """Older gce compute instances must be identified by serial."""
        self._test_ds_found("GCE-serial")

    def test_lxd_kvm(self):
        """LXD KVM has race on absent /dev/lxd/socket. Use DMI board_name."""
        self._test_ds_found("LXD-kvm")

    def test_lxd_kvm_jammy(self):
        """LXD KVM on host systems with a kernel > 5.10 need to match "qemu".
        LXD provides `hv_passthrough` when launching kvm instances when host
        kernel is > 5.10. This results in systemd being unable to detect the
        virtualized CPUID="Linux KVM Hv" as type "kvm" and results in
        systemd-detect-virt returning "qemu" in this case.

        Assert ds-identify can match systemd-detect-virt="qemu" and
        /sys/class/dmi/id/board_name = LXD.
        Once systemd 251 is available on a target distro, the virtualized
        CPUID will be represented properly as "kvm"
        """
        self._test_ds_found("LXD-kvm-qemu-kernel-gt-5.10")

    def test_lxd_containers(self):
        """LXD containers will have /dev/lxd/socket at generator time."""
        self._test_ds_found("LXD")

    def test_config_drive(self):
        """ConfigDrive datasource has a disk with LABEL=config-2."""
        self._test_ds_found("ConfigDrive")

    def test_rbx_cloud(self):
        """Rbx datasource has a disk with LABEL=CLOUDMD."""
        self._test_ds_found("RbxCloud")

    def test_rbx_cloud_lower(self):
        """Rbx datasource has a disk with LABEL=cloudmd."""
        self._test_ds_found("RbxCloudLower")

    def test_config_drive_upper(self):
        """ConfigDrive datasource has a disk with LABEL=CONFIG-2."""
        self._test_ds_found("ConfigDriveUpper")

    def test_config_drive_seed(self):
        """Config Drive seed directory."""
        self._test_ds_found("ConfigDrive-seed")

    def test_config_drive_interacts_with_ibmcloud_config_disk(self):
        """Verify ConfigDrive interaction with IBMCloud.

        If ConfigDrive is enabled and not IBMCloud, then ConfigDrive
        should claim the ibmcloud 'config-2' disk.
        If IBMCloud is enabled, then ConfigDrive should skip."""
        data = copy.deepcopy(VALID_CFG["IBMCloud-config-2"])
        files = data.get("files", {})
        if not files:
            data["files"] = files
        cfgpath = "etc/cloud/cloud.cfg.d/99_networklayer_common.cfg"

        # with list including IBMCloud, config drive should be not found.
        files[cfgpath] = "datasource_list: [ ConfigDrive, IBMCloud ]\n"
        ret = self._check_via_dict(data, shell_true)
        self.assertEqual(ret.cfg.get("datasource_list"), ["IBMCloud", "None"])

        # But if IBMCloud is not enabled, config drive should claim this.
        files[cfgpath] = "datasource_list: [ ConfigDrive, NoCloud ]\n"
        ret = self._check_via_dict(data, shell_true)
        self.assertEqual(
            ret.cfg.get("datasource_list"), ["ConfigDrive", "None"]
        )

    def test_ibmcloud_template_userdata_in_provisioning(self):
        """Template provisioned with user-data during provisioning stage.

        Template provisioning with user-data has METADATA disk,
        datasource should return not found."""
        data = copy.deepcopy(VALID_CFG["IBMCloud-metadata"])
        # change the 'is_ibm_provisioning' mock to return 1 (false)
        isprov_m = [
            m for m in data["mocks"] if m["name"] == "is_ibm_provisioning"
        ][0]
        isprov_m["ret"] = shell_true
        return self._check_via_dict(data, RC_NOT_FOUND)

    def test_ibmcloud_template_userdata(self):
        """Template provisioned with user-data first boot.

        Template provisioning with user-data has METADATA disk.
        datasource should return found."""
        self._test_ds_found("IBMCloud-metadata")

    def test_ibmcloud_template_no_userdata_in_provisioning(self):
        """Template provisioned with no user-data during provisioning.

        no disks attached.  Datasource should return not found."""
        data = copy.deepcopy(VALID_CFG["IBMCloud-nodisks"])
        data["mocks"].append(
            {"name": "is_ibm_provisioning", "ret": shell_true}
        )
        return self._check_via_dict(data, RC_NOT_FOUND)

    def test_ibmcloud_template_no_userdata(self):
        """Template provisioned with no user-data first boot.

        no disks attached.  Datasource should return found."""
        self._check_via_dict(VALID_CFG["IBMCloud-nodisks"], RC_NOT_FOUND)

    def test_ibmcloud_os_code(self):
        """Launched by os code always has config-2 disk."""
        self._test_ds_found("IBMCloud-config-2")

    def test_ibmcloud_os_code_different_uuid(self):
        """IBM cloud config-2 disks must be explicit match on UUID.

        If the UUID is not 9796-932E then we actually expect ConfigDrive."""
        data = copy.deepcopy(VALID_CFG["IBMCloud-config-2"])
        offset = None
        for m, d in enumerate(data["mocks"]):
            if d.get("name") == "blkid":
                offset = m
                break
        if not offset:
            raise ValueError("Expected to find 'blkid' mock, but did not.")
        data["mocks"][offset]["out"] = d["out"].replace(
            ds_ibm.IBM_CONFIG_UUID, "DEAD-BEEF"
        )
        self._check_via_dict(
            data, rc=RC_FOUND, dslist=["ConfigDrive", DS_NONE]
        )

    def test_ibmcloud_with_nocloud_seed(self):
        """NoCloud seed should be preferred over IBMCloud.

        A nocloud seed should be preferred over IBMCloud even if enabled.
        Ubuntu 16.04 images have <vlc>/seed/nocloud-net. LP: #1766401."""
        data = copy.deepcopy(VALID_CFG["IBMCloud-config-2"])
        files = data.get("files", {})
        if not files:
            data["files"] = files
        files.update(VALID_CFG["NoCloud-seed"]["files"])
        ret = self._check_via_dict(data, shell_true)
        self.assertEqual(
            ["NoCloud", "IBMCloud", "None"], ret.cfg.get("datasource_list")
        )

    def test_ibmcloud_with_configdrive_seed(self):
        """ConfigDrive seed should be preferred over IBMCloud.

        A ConfigDrive seed should be preferred over IBMCloud even if enabled.
        Ubuntu 16.04 images have a fstab entry that mounts the
        METADATA disk into <vlc>/seed/config_drive. LP: ##1766401."""
        data = copy.deepcopy(VALID_CFG["IBMCloud-config-2"])
        files = data.get("files", {})
        if not files:
            data["files"] = files
        files.update(VALID_CFG["ConfigDrive-seed"]["files"])
        ret = self._check_via_dict(data, shell_true)
        self.assertEqual(
            ["ConfigDrive", "IBMCloud", "None"], ret.cfg.get("datasource_list")
        )

    def test_policy_disabled(self):
        """A Builtin policy of 'disabled' should return not found.

        Even though a search would find something, the builtin policy of
        disabled should cause the return of not found."""
        mydata = copy.deepcopy(VALID_CFG["Ec2-hvm"])
        self._check_via_dict(mydata, rc=RC_NOT_FOUND, policy_dmi="disabled")

    def test_policy_config_disable_overrides_builtin(self):
        """explicit policy: disabled in config file should cause not found."""
        mydata = copy.deepcopy(VALID_CFG["Ec2-hvm"])
        mydata["files"][P_DSID_CFG] = "\n".join(["policy: disabled", ""])
        self._check_via_dict(mydata, rc=RC_NOT_FOUND)

    def test_single_entry_defines_datasource(self):
        """If config has a single entry in datasource_list, that is used.

        Test the valid Ec2-hvm, but provide a config file that specifies
        a single entry in datasource_list.  The configured value should
        be used."""
        mydata = copy.deepcopy(VALID_CFG["Ec2-hvm"])
        cfgpath = "etc/cloud/cloud.cfg.d/myds.cfg"
        mydata["files"][cfgpath] = 'datasource_list: ["NoCloud"]\n'
        self._check_via_dict(mydata, rc=RC_FOUND, dslist=["NoCloud", DS_NONE])

    def test_configured_list_with_none(self):
        """When datasource_list already contains None, None is not added.

        The explicitly configured datasource_list has 'None' in it.  That
        should not have None automatically added."""
        mydata = copy.deepcopy(VALID_CFG["GCE"])
        cfgpath = "etc/cloud/cloud.cfg.d/myds.cfg"
        mydata["files"][cfgpath] = 'datasource_list: ["Ec2", "None"]\n'
        self._check_via_dict(mydata, rc=RC_FOUND, dslist=["Ec2", DS_NONE])

    def test_aliyun_identified(self):
        """Test that Aliyun cloud is identified by product id."""
        self._test_ds_found("AliYun")

    def test_aliyun_over_ec2(self):
        """Even if all other factors identified Ec2, AliYun should be used."""
        mydata = copy.deepcopy(VALID_CFG["Ec2-xen"])
        self._test_ds_found("AliYun")
        prod_name = VALID_CFG["AliYun"]["files"][P_PRODUCT_NAME]
        mydata["files"][P_PRODUCT_NAME] = prod_name
        policy = "search,found=first,maybe=none,notfound=disabled"
        self._check_via_dict(
            mydata, rc=RC_FOUND, dslist=["AliYun", DS_NONE], policy_dmi=policy
        )

    def test_default_openstack_intel_is_found(self):
        """On Intel, openstack must be identified."""
        self._test_ds_found("OpenStack")

    def test_openstack_open_telekom_cloud(self):
        """Open Telecom identification."""
        self._test_ds_found("OpenStack-OpenTelekom")

    def test_openstack_sap_ccloud(self):
        """SAP Converged Cloud identification"""
        self._test_ds_found("OpenStack-SAPCCloud")

    def test_openstack_huawei_cloud(self):
        """Open Huawei Cloud identification."""
        self._test_ds_found("OpenStack-HuaweiCloud")

    def test_openstack_asset_tag_nova(self):
        """OpenStack identification via asset tag OpenStack Nova."""
        self._test_ds_found("OpenStack-AssetTag-Nova")

    def test_openstack_asset_tag_copute(self):
        """OpenStack identification via asset tag OpenStack Compute."""
        self._test_ds_found("OpenStack-AssetTag-Compute")

    def test_openstack_on_non_intel_is_maybe(self):
        """On non-Intel, openstack without dmi info is maybe.

        nova does not identify itself on platforms other than intel.
           https://bugs.launchpad.net/cloud-init/+bugs?field.tag=dsid-nova"""

        data = copy.deepcopy(VALID_CFG["OpenStack"])
        del data["files"][P_PRODUCT_NAME]
        data.update(
            {
                "policy_dmi": POLICY_FOUND_OR_MAYBE,
                "policy_no_dmi": POLICY_FOUND_OR_MAYBE,
            }
        )

        # this should show not found as default uname in tests is intel.
        # and intel openstack requires positive identification.
        self._check_via_dict(data, RC_NOT_FOUND, dslist=None)

        # updating the uname to ppc64 though should get a maybe.
        data.update({"mocks": [MOCK_VIRT_IS_KVM, MOCK_UNAME_IS_PPC64]})
        (_, _, err, _, _) = self._check_via_dict(
            data, RC_FOUND, dslist=["OpenStack", "None"]
        )
        self.assertIn("check for 'OpenStack' returned maybe", err)

    def test_default_ovf_is_found(self):
        """OVF is identified found when ovf/ovf-env.xml seed file exists."""
        self._test_ds_found("OVF-seed")

    def test_default_ovf_with_detect_virt_none_not_found(self):
        """OVF identifies not found when detect_virt returns "none"."""
        self._check_via_dict(
            {"ds": "OVF"}, rc=RC_NOT_FOUND, policy_dmi="disabled"
        )

    def test_default_ovf_returns_not_found_on_azure(self):
        """OVF datasource won't be found as false positive on Azure."""
        ovfonazure = copy.deepcopy(VALID_CFG["OVF"])
        # Set azure asset tag to assert OVF content not found
        ovfonazure["files"][
            P_CHASSIS_ASSET_TAG
        ] = "7783-7084-3265-9085-8269-3286-77\n"
        self._check_via_dict(ovfonazure, RC_FOUND, dslist=["Azure", DS_NONE])

    def test_ovf_on_vmware_iso_found_by_cdrom_with_ovf_schema_match(self):
        """OVF is identified when iso9660 cdrom path contains ovf schema."""
        self._test_ds_found("OVF")

    def test_ovf_on_vmware_guestinfo_found(self):
        """OVF guest info is found on vmware."""
        self._test_ds_found("OVF-guestinfo")

    def test_ovf_on_vmware_iso_found_by_cdrom_with_matching_fs_label(self):
        """OVF is identified by well-known iso9660 labels."""
        ovf_cdrom_by_label = copy.deepcopy(VALID_CFG["OVF"])
        # Unset matching cdrom ovf schema content
        ovf_cdrom_by_label["files"]["dev/sr0"] = "No content match"
        self._check_via_dict(
            ovf_cdrom_by_label, rc=RC_NOT_FOUND, policy_dmi="disabled"
        )

        # Add recognized labels
        valid_ovf_labels = [
            "ovf-transport",
            "OVF-TRANSPORT",
            "OVFENV",
            "ovfenv",
            "OVF ENV",
            "ovf env",
        ]
        for valid_ovf_label in valid_ovf_labels:
            ovf_cdrom_by_label["mocks"][0]["out"] = blkid_out(
                [
                    {"DEVNAME": "sda1", "TYPE": "ext4", "LABEL": "rootfs"},
                    {
                        "DEVNAME": "sr0",
                        "TYPE": "iso9660",
                        "LABEL": valid_ovf_label,
                    },
                    {"DEVNAME": "vda1", "TYPE": "ntfs", "LABEL": "data"},
                ]
            )
            self._check_via_dict(
                ovf_cdrom_by_label, rc=RC_FOUND, dslist=["OVF", DS_NONE]
            )

    def test_ovf_on_vmware_iso_found_by_cdrom_with_different_size(self):
        """OVF is identified by well-known iso9660 labels."""
        ovf_cdrom_with_size = copy.deepcopy(VALID_CFG["OVF"])

        # Set cdrom size to 20480 (10MB in 512 byte units)
        ovf_cdrom_with_size["files"]["sys/class/block/sr0/size"] = "20480\n"
        self._check_via_dict(
            ovf_cdrom_with_size, rc=RC_NOT_FOUND, policy_dmi="disabled"
        )

        # Set cdrom size to 204800 (100MB in 512 byte units)
        ovf_cdrom_with_size["files"]["sys/class/block/sr0/size"] = "204800\n"
        self._check_via_dict(
            ovf_cdrom_with_size, rc=RC_NOT_FOUND, policy_dmi="disabled"
        )

        # Set cdrom size to 18432 (9MB in 512 byte units)
        ovf_cdrom_with_size["files"]["sys/class/block/sr0/size"] = "18432\n"
        self._check_via_dict(
            ovf_cdrom_with_size, rc=RC_FOUND, dslist=["OVF", DS_NONE]
        )

        # Set cdrom size to 2048 (1MB in 512 byte units)
        ovf_cdrom_with_size["files"]["sys/class/block/sr0/size"] = "2048\n"
        self._check_via_dict(
            ovf_cdrom_with_size, rc=RC_FOUND, dslist=["OVF", DS_NONE]
        )

    def test_default_nocloud_as_vdb_iso9660(self):
        """NoCloud is found with iso9660 filesystem on non-cdrom disk."""
        self._test_ds_found("NoCloud")

    def test_nocloud_upper(self):
        """NoCloud is found with uppercase filesystem label."""
        self._test_ds_found("NoCloudUpper")

    def test_nocloud_seed_in_cfg(self):
        """NoCloud seed definition can go in /etc/cloud/cloud.cfg[.d]"""
        self._test_ds_found("NoCloud-cfg")

    def test_nocloud_fatboot(self):
        """NoCloud fatboot label - LP: #184166."""
        self._test_ds_found("NoCloud-fatboot")

    def test_nocloud_seed(self):
        """Nocloud seed directory."""
        self._test_ds_found("NoCloud-seed")

    def test_nocloud_seed_ubuntu_core_writable(self):
        """Nocloud seed directory ubuntu core writable"""
        self._test_ds_found("NoCloud-seed-ubuntu-core")

    def test_hetzner_found(self):
        """Hetzner cloud is identified in sys_vendor."""
        self._test_ds_found("Hetzner")

    def test_nwcs_found(self):
        """NWCS is identified in sys_vendor."""
        self._test_ds_found("NWCS")

    def test_smartos_bhyve(self):
        """SmartOS cloud identified by SmartDC in dmi."""
        self._test_ds_found("SmartOS-bhyve")

    def test_smartos_lxbrand(self):
        """SmartOS cloud identified on lxbrand container."""
        self._test_ds_found("SmartOS-lxbrand")

    def test_smartos_lxbrand_requires_socket(self):
        """SmartOS cloud should not be identified if no socket file."""
        mycfg = copy.deepcopy(VALID_CFG["SmartOS-lxbrand"])
        del mycfg["files"][ds_smartos.METADATA_SOCKFILE]
        self._check_via_dict(mycfg, rc=RC_NOT_FOUND, policy_dmi="disabled")

    def test_path_env_gets_set_from_main(self):
        """PATH environment should always have some tokens when main is run.

        We explicitly call main as we want to ensure it updates PATH."""
        cust = copy.deepcopy(VALID_CFG["NoCloud"])
        rootd = self.tmp_dir()
        mpp = "main-printpath"
        pre = "MYPATH="
        cust["files"][mpp] = (
            'PATH="/mycust/path"; main; r=$?; echo ' + pre + "$PATH; exit $r;"
        )
        ret = self._check_via_dict(
            cust,
            RC_FOUND,
            func=".",
            args=[os.path.join(rootd, mpp)],
            rootd=rootd,
        )
        match = [
            line for line in ret.stdout.splitlines() if line.startswith(pre)
        ][0]
        toks = match.replace(pre, "").split(":")
        expected = ["/sbin", "/bin", "/usr/sbin", "/usr/bin", "/mycust/path"]
        self.assertEqual(
            expected,
            [p for p in expected if p in toks],
            "path did not have expected tokens",
        )

    def test_zstack_is_ec2(self):
        """EC2: chassis asset tag ends with 'zstack.io'"""
        self._test_ds_found("Ec2-ZStack")

    def test_e24cloud_is_ec2(self):
        """EC2: e24cloud identified by sys_vendor"""
        self._test_ds_found("Ec2-E24Cloud")

    def test_e24cloud_not_active(self):
        """EC2: bobrightbox.com in product_serial is not brightbox'"""
        self._test_ds_not_found("Ec2-E24Cloud-negative")

    def test_outscale_is_ec2(self):
        """EC2: outscale identified by sys_vendor and product_name"""
        self._test_ds_found("Ec2-Outscale")

    def test_outscale_not_active_sysvendor(self):
        """EC2: outscale in sys_vendor is not outscale'"""
        self._test_ds_not_found("Ec2-Outscale-negative-sysvendor")

    def test_outscale_not_active_productname(self):
        """EC2: outscale in product_name is not outscale'"""
        self._test_ds_not_found("Ec2-Outscale-negative-productname")

    def test_vmware_no_valid_transports(self):
        """VMware: no valid transports"""
        self._test_ds_not_found("VMware-NoValidTransports")

    def test_vmware_on_vmware_when_vmware_customization_is_enabled(self):
        """VMware is identified when vmware customization is enabled."""
        self._test_ds_found("VMware-vmware-customization")

    def test_vmware_on_vmware_open_vm_tools_64(self):
        """VMware is identified when open-vm-tools installed in /usr/lib64."""
        cust64 = copy.deepcopy(VALID_CFG["VMware-vmware-customization"])
        p32 = "usr/lib/vmware-tools/plugins/vmsvc/libdeployPkgPlugin.so"
        open64 = "usr/lib64/open-vm-tools/plugins/vmsvc/libdeployPkgPlugin.so"
        cust64["files"][open64] = cust64["files"][p32]
        del cust64["files"][p32]
        return self._check_via_dict(
            cust64, RC_FOUND, dslist=[cust64.get("ds"), DS_NONE]
        )

    def test_vmware_on_vmware_open_vm_tools_x86_64_linux_gnu(self):
        """VMware is identified when open-vm-tools installed in
        /usr/lib/x86_64-linux-gnu."""
        cust64 = copy.deepcopy(VALID_CFG["VMware-vmware-customization"])
        p32 = "usr/lib/vmware-tools/plugins/vmsvc/libdeployPkgPlugin.so"
        x86 = (
            "usr/lib/x86_64-linux-gnu/open-vm-tools/plugins/vmsvc/"
            "libdeployPkgPlugin.so"
        )
        cust64["files"][x86] = cust64["files"][p32]
        del cust64["files"][p32]
        return self._check_via_dict(
            cust64, RC_FOUND, dslist=[cust64.get("ds"), DS_NONE]
        )

    def test_vmware_on_vmware_open_vm_tools_aarch64_linux_gnu(self):
        """VMware is identified when open-vm-tools installed in
        /usr/lib/aarch64-linux-gnu."""
        cust64 = copy.deepcopy(VALID_CFG["VMware-vmware-customization"])
        p32 = "usr/lib/vmware-tools/plugins/vmsvc/libdeployPkgPlugin.so"
        aarch64 = (
            "usr/lib/aarch64-linux-gnu/open-vm-tools/plugins/vmsvc/"
            "libdeployPkgPlugin.so"
        )
        cust64["files"][aarch64] = cust64["files"][p32]
        del cust64["files"][p32]
        return self._check_via_dict(
            cust64, RC_FOUND, dslist=[cust64.get("ds"), DS_NONE]
        )

    def test_vmware_on_vmware_open_vm_tools_i386_linux_gnu(self):
        """VMware is identified when open-vm-tools installed in
        /usr/lib/i386-linux-gnu."""
        cust64 = copy.deepcopy(VALID_CFG["VMware-vmware-customization"])
        p32 = "usr/lib/vmware-tools/plugins/vmsvc/libdeployPkgPlugin.so"
        i386 = (
            "usr/lib/i386-linux-gnu/open-vm-tools/plugins/vmsvc/"
            "libdeployPkgPlugin.so"
        )
        cust64["files"][i386] = cust64["files"][p32]
        del cust64["files"][p32]
        return self._check_via_dict(
            cust64, RC_FOUND, dslist=[cust64.get("ds"), DS_NONE]
        )

    def test_vmware_envvar_no_data(self):
        """VMware: envvar transport no data"""
        self._test_ds_not_found("VMware-EnvVar-NoData")

    def test_vmware_envvar_no_virt_id(self):
        """VMware: envvar transport success if no virt id"""
        self._test_ds_found("VMware-EnvVar-NoVirtID")

    def test_vmware_envvar_activated_by_metadata(self):
        """VMware: envvar transport activated by metadata"""
        self._test_ds_found("VMware-EnvVar-Metadata")

    def test_vmware_envvar_activated_by_userdata(self):
        """VMware: envvar transport activated by userdata"""
        self._test_ds_found("VMware-EnvVar-Userdata")

    def test_vmware_envvar_activated_by_vendordata(self):
        """VMware: envvar transport activated by vendordata"""
        self._test_ds_found("VMware-EnvVar-Vendordata")

    def test_vmware_guestinfo_no_data(self):
        """VMware: guestinfo transport no data"""
        self._test_ds_not_found("VMware-GuestInfo-NoData-Rpctool")
        self._test_ds_not_found("VMware-GuestInfo-NoData-Vmtoolsd")

    def test_vmware_guestinfo_no_virt_id(self):
        """VMware: guestinfo transport fails if no virt id"""
        self._test_ds_not_found("VMware-GuestInfo-NoVirtID")

    def test_vmware_guestinfo_activated_by_metadata(self):
        """VMware: guestinfo transport activated by metadata"""
        self._test_ds_found("VMware-GuestInfo-Metadata")

    def test_vmware_guestinfo_activated_by_userdata(self):
        """VMware: guestinfo transport activated by userdata"""
        self._test_ds_found("VMware-GuestInfo-Userdata")

    def test_vmware_guestinfo_activated_by_vendordata(self):
        """VMware: guestinfo transport activated by vendordata"""
        self._test_ds_found("VMware-GuestInfo-Vendordata")


class TestAkamai(DsIdentifyBase):
    def test_found_by_sys_vendor(self):
        """ds-identify finds Akamai by system-manufacturer dmi field"""
        self._test_ds_found("Akamai")

    def test_found_by_sys_vendor_akamai(self):
        """
        ds-identify finds Akamai by system-manufacturer dmi field when set with
        name "Akamai" (expected in the future)
        """
        cfg = copy.deepcopy(VALID_CFG["Akamai"])
        cfg["mocks"][0]["RET"] = "Akamai"
        self._check_via_dict(cfg, rc=RC_FOUND)

    def test_not_found(self):
        """ds-identify does not find Akamai by system-manufacturer field"""
        cfg = copy.deepcopy(VALID_CFG["Akamai"])
        cfg["mocks"][0]["RET"] = "Other"
        self._check_via_dict(cfg, rc=RC_NOT_FOUND)


class TestBSDNoSys(DsIdentifyBase):
    """Test *BSD code paths

    FreeBSD doesn't have /sys so we use kenv(1) here.
    OpenBSD uses sysctl(8).
    Other BSD systems fallback to dmidecode(8).
    BSDs also doesn't have systemd-detect-virt(8), so we use sysctl(8) to query
    kern.vm_guest, and optionally map it"""

    def test_dmi_kenv(self):
        """Test that kenv(1) works on systems which don't have /sys

        This will be used on FreeBSD systems.
        """
        self._test_ds_found("Hetzner-kenv")

    def test_dmi_sysctl(self):
        """Test that sysctl(8) works on systems which don't have /sys

        This will be used on OpenBSD systems.
        """
        self._test_ds_found("Hetzner-sysctl")

    def test_dmi_dmidecode(self):
        """Test that dmidecode(8) works on systems which don't have /sys

        This will be used on all other BSD systems.
        """
        self._test_ds_found("Hetzner-dmidecode")


class TestIsIBMProvisioning(DsIdentifyBase):
    """Test the is_ibm_provisioning method in ds-identify."""

    inst_log = "/root/swinstall.log"
    prov_cfg = "/root/provisioningConfiguration.cfg"
    boot_ref = "/proc/1/environ"
    funcname = "is_ibm_provisioning"

    def test_no_config(self):
        """No provisioning config means not provisioning."""
        ret = self.call(files={}, func=self.funcname)
        self.assertEqual(shell_false, ret.rc)

    def test_config_only(self):
        """A provisioning config without a log means provisioning."""
        ret = self.call(files={self.prov_cfg: "key=value"}, func=self.funcname)
        self.assertEqual(shell_true, ret.rc)

    def test_config_with_old_log(self):
        """A config with a log from previous boot is not provisioning."""
        rootd = self.tmp_dir()
        data = {
            self.prov_cfg: ("key=value\nkey2=val2\n", -10),
            self.inst_log: ("log data\n", -30),
            self.boot_ref: ("PWD=/", 0),
        }
        populate_dir_with_ts(rootd, data)
        ret = self.call(rootd=rootd, func=self.funcname)
        self.assertEqual(shell_false, ret.rc)
        self.assertIn("from previous boot", ret.stderr)

    def test_config_with_new_log(self):
        """A config with a log from this boot is provisioning."""
        rootd = self.tmp_dir()
        data = {
            self.prov_cfg: ("key=value\nkey2=val2\n", -10),
            self.inst_log: ("log data\n", 30),
            self.boot_ref: ("PWD=/", 0),
        }
        populate_dir_with_ts(rootd, data)
        ret = self.call(rootd=rootd, func=self.funcname)
        self.assertEqual(shell_true, ret.rc)
        self.assertIn("from current boot", ret.stderr)


class TestOracle(DsIdentifyBase):
    def test_found_by_chassis(self):
        """Simple positive test of Oracle by chassis id."""
        self._test_ds_found("Oracle")

    def test_not_found(self):
        """Simple negative test of Oracle."""
        mycfg = copy.deepcopy(VALID_CFG["Oracle"])
        mycfg["files"][P_CHASSIS_ASSET_TAG] = "Not Oracle"
        self._check_via_dict(mycfg, rc=RC_NOT_FOUND)


class TestWSL(DsIdentifyBase):
    def test_found(self):
        """Simple positive test of WSL."""
        self._test_ds_found("WSL-supported")

    def test_not_found(self):
        """Simple negative test for WSL due other virt."""
        self._test_ds_not_found("Not-WSL")

    def test_almost_found(self):
        """Simple negative test by lack of host filesystem mount points."""
        self._test_ds_not_found("WSL-no-host-mounts")


def blkid_out(disks=None):
    """Convert a list of disk dictionaries into blkid content."""
    if disks is None:
        disks = []
    lines = []
    for disk in disks:
        if not disk["DEVNAME"].startswith("/dev/"):
            disk["DEVNAME"] = "/dev/" + disk["DEVNAME"]
        # devname needs to be first.
        lines.append("%s=%s" % ("DEVNAME", disk["DEVNAME"]))
        for key in [d for d in disk if d != "DEVNAME"]:
            lines.append("%s=%s" % (key, disk[key]))
        lines.append("")
    return "\n".join(lines)


def geom_out(disks=None):
    """Convert a list of disk dictionaries into geom content.

    geom called with -a (provider) and -s (script-friendly), will produce the
    following output:

      gpt/gptboot0  N/A  vtbd1p1
         gpt/swap0  N/A  vtbd1p2
    iso9660/cidata  N/A  vtbd2
    """
    if disks is None:
        disks = []
    lines = []
    for disk in disks:
        lines.append(
            "%s/%s  N/A  %s" % (disk["TYPE"], disk["LABEL"], disk["DEVNAME"])
        )
        lines.append("")
    return "\n".join(lines)


def _print_run_output(rc, out, err, cfg, files):
    """A helper to print return of TestDsIdentify.

    _print_run_output(self.call())"""
    print(
        "\n".join(
            [
                "-- rc = %s --" % rc,
                "-- out --",
                str(out),
                "-- err --",
                str(err),
                "-- cfg --",
                atomic_helper.json_dumps(cfg),
            ]
        )
    )
    print("-- files --")
    for k, v in files.items():
        if "/_shwrap" in k:
            continue
        print(" === %s ===" % k)
        for line in v.splitlines():
            print(" " + line)


VALID_CFG = {
    "Akamai": {
        "ds": "Akamai",
        "mocks": [{"name": "dmi_decode", "ret": 0, "RET": "Linode"}],
    },
    "AliYun": {
        "ds": "AliYun",
        "files": {P_PRODUCT_NAME: "Alibaba Cloud ECS\n"},
    },
    "Azure-dmi-detection": {
        "ds": "Azure",
        "files": {
            P_CHASSIS_ASSET_TAG: "7783-7084-3265-9085-8269-3286-77\n",
        },
    },
    "Azure-seed-detection": {
        "ds": "Azure",
        "files": {
            P_CHASSIS_ASSET_TAG: "No-match\n",
            os.path.join(P_SEED_DIR, "azure", "ovf-env.xml"): "present\n",
        },
    },
    "Azure-parse-invalid": {
        "ds": "Azure",
        "files": {
            P_CHASSIS_ASSET_TAG: "7783-7084-3265-9085-8269-3286-77\n",
            "etc/cloud/cloud.cfg.d/91-azure_datasource.cfg": (
                "datasource_list:\n   - Azure"
            ),
        },
    },
    "Ec2-hvm": {
        "ds": "Ec2",
        "mocks": [{"name": "detect_virt", "RET": "kvm", "ret": 0}],
        "files": {
            P_PRODUCT_SERIAL: "ec23aef5-54be-4843-8d24-8c819f88453e\n",
            P_PRODUCT_UUID: "EC23AEF5-54BE-4843-8D24-8C819F88453E\n",
        },
    },
    "Ec2-xen": {
        "ds": "Ec2",
        "mocks": [MOCK_VIRT_IS_XEN],
        "files": {
            "sys/hypervisor/uuid": "ec2c6e2f-5fac-4fc7-9c82-74127ec14bbb\n"
        },
    },
    "Ec2-brightbox": {
        "ds": "Ec2",
        "files": {P_PRODUCT_SERIAL: "srv-otuxg.gb1.brightbox.com\n"},
    },
    "Ec2-brightbox-negative": {
        "ds": "Ec2",
        "files": {P_PRODUCT_SERIAL: "tricky-host.bobrightbox.com\n"},
    },
    "GCE": {
        "ds": "GCE",
        "files": {P_PRODUCT_NAME: "Google Compute Engine\n"},
        "mocks": [MOCK_VIRT_IS_KVM],
    },
    "GCE-serial": {
        "ds": "GCE",
        "files": {P_PRODUCT_SERIAL: "GoogleCloud-8f2e88f\n"},
        "mocks": [MOCK_VIRT_IS_KVM],
    },
    "LXD-kvm": {
        "ds": "LXD",
        "files": {P_BOARD_NAME: "LXD\n"},
        # /dev/lxd/sock does not exist and KVM virt-type
        "mocks": [{"name": "is_socket_file", "ret": 1}, MOCK_VIRT_IS_KVM],
        "no_mocks": ["dscheck_LXD"],  # Don't default mock dscheck_LXD
    },
    "LXD-kvm-not-MAAS-1": {
        "ds": "LXD",
        "files": {
            P_BOARD_NAME: "LXD\n",
            "etc/cloud/cloud.cfg.d/92-broken-maas.cfg": (
                "datasource:\n MAAS:\n metadata_urls: [ 'blah.com' ]"
            ),
        },
        # /dev/lxd/sock does not exist and KVM virt-type
        "mocks": [{"name": "is_socket_file", "ret": 1}, MOCK_VIRT_IS_KVM],
        "no_mocks": ["dscheck_LXD"],  # Don't default mock dscheck_LXD
    },
    "LXD-kvm-not-MAAS-2": {
        "ds": "LXD",
        "files": {
            P_BOARD_NAME: "LXD\n",
            "etc/cloud/cloud.cfg.d/92-broken-maas.cfg": ("#MAAS: None"),
        },
        # /dev/lxd/sock does not exist and KVM virt-type
        "mocks": [{"name": "is_socket_file", "ret": 1}, MOCK_VIRT_IS_KVM],
        "no_mocks": ["dscheck_LXD"],  # Don't default mock dscheck_LXD
    },
    "LXD-kvm-not-MAAS-3": {
        "ds": "LXD",
        "files": {
            P_BOARD_NAME: "LXD\n",
            "etc/cloud/cloud.cfg.d/92-broken-maas.cfg": ("MAAS: None"),
        },
        # /dev/lxd/sock does not exist and KVM virt-type
        "mocks": [{"name": "is_socket_file", "ret": 1}, MOCK_VIRT_IS_KVM],
        "no_mocks": ["dscheck_LXD"],  # Don't default mock dscheck_LXD
    },
    "LXD-kvm-qemu-kernel-gt-5.10": {  # LXD host > 5.10 kvm launch virt==qemu
        "ds": "LXD",
        "files": {P_BOARD_NAME: "LXD\n"},
        # /dev/lxd/sock does not exist and KVM virt-type
        "mocks": [{"name": "is_socket_file", "ret": 1}, MOCK_VIRT_IS_KVM_QEMU],
        "no_mocks": ["dscheck_LXD"],  # Don't default mock dscheck_LXD
    },
    "LXD": {
        "ds": "LXD",
        # /dev/lxd/sock exists
        "mocks": [{"name": "is_socket_file", "ret": 0}],
        "no_mocks": ["dscheck_LXD"],  # Don't default mock dscheck_LXD
    },
    "NoCloud": {
        "ds": "NoCloud",
        "mocks": [
            MOCK_VIRT_IS_KVM,
            {
                "name": "blkid",
                "ret": 0,
                "out": blkid_out(
                    BLKID_UEFI_UBUNTU
                    + [
                        {
                            "DEVNAME": "vdb",
                            "TYPE": "iso9660",
                            "LABEL": "cidata",
                        }
                    ]
                ),
            },
        ],
        "files": {
            "dev/vdb": "pretend iso content for cidata\n",
        },
    },
    "NoCloud-cfg": {
        "ds": "NoCloud",
        "files": {
            # Also include a datasource list of more than just
            # [NoCloud, None], because that would automatically select
            # NoCloud without checking
            "/etc/cloud/cloud.cfg": dedent(
                """\
                datasource_list: [ Azure, Openstack, NoCloud, None ]
                datasource:
                  NoCloud:
                    user-data: |
                      #cloud-config
                      hostname: footbar
                    meta-data: |
                      instance_id: cloud-image
                """
            )
        },
    },
    "NoCloud-fbsd": {
        "ds": "NoCloud",
        "mocks": [
            MOCK_VIRT_IS_KVM,
            MOCK_UNAME_IS_FREEBSD,
            {
                "name": "geom",
                "ret": 0,
                "out": geom_out(
                    [{"DEVNAME": "vtbd", "TYPE": "iso9660", "LABEL": "cidata"}]
                ),
            },
        ],
        "files": {
            "/dev/vtdb": "pretend iso content for cidata\n",
        },
    },
    "NoCloudUpper": {
        "ds": "NoCloud",
        "mocks": [
            MOCK_VIRT_IS_KVM,
            {
                "name": "blkid",
                "ret": 0,
                "out": blkid_out(
                    BLKID_UEFI_UBUNTU
                    + [
                        {
                            "DEVNAME": "vdb",
                            "TYPE": "iso9660",
                            "LABEL": "CIDATA",
                        }
                    ]
                ),
            },
        ],
        "files": {
            "dev/vdb": "pretend iso content for cidata\n",
        },
    },
    "NoCloud-fatboot": {
        "ds": "NoCloud",
        "mocks": [
            MOCK_VIRT_IS_XEN,
            {
                "name": "blkid",
                "ret": 0,
                "out": blkid_out(
                    BLKID_UEFI_UBUNTU
                    + [
                        {
                            "DEVNAME": "xvdb",
                            "TYPE": "vfat",
                            "SEC_TYPE": "msdos",
                            "UUID": "355a-4FC2",
                            "LABEL_FATBOOT": "cidata",
                        }
                    ]
                ),
            },
        ],
        "files": {
            "dev/vdb": "pretend iso content for cidata\n",
        },
    },
    "NoCloud-seed": {
        "ds": "NoCloud",
        "files": {
            os.path.join(P_SEED_DIR, "nocloud", "user-data"): "ud\n",
            os.path.join(P_SEED_DIR, "nocloud", "meta-data"): "md\n",
        },
    },
    "NoCloud-seed-ubuntu-core": {
        "ds": "NoCloud",
        "files": {
            os.path.join(
                "writable/system-data", P_SEED_DIR, "nocloud-net", "user-data"
            ): "ud\n",
            os.path.join(
                "writable/system-data", P_SEED_DIR, "nocloud-net", "meta-data"
            ): "md\n",
        },
    },
    "OpenStack": {
        "ds": "OpenStack",
        "files": {P_PRODUCT_NAME: "OpenStack Nova\n"},
        "mocks": [MOCK_VIRT_IS_KVM],
        "policy_dmi": POLICY_FOUND_ONLY,
        "policy_no_dmi": POLICY_FOUND_ONLY,
    },
    "OpenStack-OpenTelekom": {
        # OTC gen1 (Xen) hosts use OpenStack datasource, LP: #1756471
        "ds": "OpenStack",
        "files": {P_CHASSIS_ASSET_TAG: "OpenTelekomCloud\n"},
        "mocks": [MOCK_VIRT_IS_XEN],
    },
    "OpenStack-SAPCCloud": {
        # SAP CCloud hosts use OpenStack on VMware
        "ds": "OpenStack",
        "files": {P_CHASSIS_ASSET_TAG: "SAP CCloud VM\n"},
        "mocks": [MOCK_VIRT_IS_VMWARE],
    },
    "OpenStack-HuaweiCloud": {
        # Huawei Cloud hosts use OpenStack
        "ds": "OpenStack",
        "files": {P_CHASSIS_ASSET_TAG: "HUAWEICLOUD\n"},
        "mocks": [MOCK_VIRT_IS_KVM],
    },
    "OpenStack-AssetTag-Nova": {
        # VMware vSphere can't modify product-name, LP: #1669875
        "ds": "OpenStack",
        "files": {P_CHASSIS_ASSET_TAG: "OpenStack Nova\n"},
        "mocks": [MOCK_VIRT_IS_XEN],
    },
    "OpenStack-AssetTag-Compute": {
        # VMware vSphere can't modify product-name, LP: #1669875
        "ds": "OpenStack",
        "files": {P_CHASSIS_ASSET_TAG: "OpenStack Compute\n"},
        "mocks": [MOCK_VIRT_IS_XEN],
    },
    "OVF-seed": {
        "ds": "OVF",
        "files": {
            os.path.join(P_SEED_DIR, "ovf", "ovf-env.xml"): "present\n",
        },
    },
    "OVF": {
        "ds": "OVF",
        "mocks": [
            {
                "name": "blkid",
                "ret": 0,
                "out": blkid_out(
                    [
                        {"DEVNAME": "sr0", "TYPE": "iso9660", "LABEL": ""},
                        {
                            "DEVNAME": "sr1",
                            "TYPE": "iso9660",
                            "LABEL": "ignoreme",
                        },
                        {
                            "DEVNAME": "vda1",
                            "TYPE": "vfat",
                            "PARTUUID": uuid4(),
                        },
                    ]
                ),
            },
            MOCK_VIRT_IS_VMWARE,
        ],
        "files": {
            "dev/sr0": "pretend ovf iso has " + OVF_MATCH_STRING + "\n",
            "sys/class/block/sr0/size": "2048\n",
        },
    },
    "OVF-guestinfo": {
        "ds": "OVF",
        "mocks": [
            {
                "name": "ovf_vmware_transport_guestinfo",
                "ret": 0,
                "out": '<?xml version="1.0" encoding="UTF-8"?>\n<Environment',
            },
            MOCK_VIRT_IS_VMWARE,
        ],
    },
    "ConfigDrive": {
        "ds": "ConfigDrive",
        "mocks": [
            {
                "name": "blkid",
                "ret": 0,
                "out": blkid_out(
                    [
                        {
                            "DEVNAME": "vda1",
                            "TYPE": "vfat",
                            "PARTUUID": uuid4(),
                        },
                        {
                            "DEVNAME": "vda2",
                            "TYPE": "ext4",
                            "LABEL": "cloudimg-rootfs",
                            "PARTUUID": uuid4(),
                        },
                        {
                            "DEVNAME": "vdb",
                            "TYPE": "vfat",
                            "LABEL": "config-2",
                        },
                    ]
                ),
            },
        ],
    },
    "ConfigDriveUpper": {
        "ds": "ConfigDrive",
        "mocks": [
            {
                "name": "blkid",
                "ret": 0,
                "out": blkid_out(
                    [
                        {
                            "DEVNAME": "vda1",
                            "TYPE": "vfat",
                            "PARTUUID": uuid4(),
                        },
                        {
                            "DEVNAME": "vda2",
                            "TYPE": "ext4",
                            "LABEL": "cloudimg-rootfs",
                            "PARTUUID": uuid4(),
                        },
                        {
                            "DEVNAME": "vdb",
                            "TYPE": "vfat",
                            "LABEL": "CONFIG-2",
                        },
                    ]
                ),
            },
        ],
    },
    "ConfigDrive-seed": {
        "ds": "ConfigDrive",
        "files": {
            os.path.join(
                P_SEED_DIR,
                "config_drive",
                "openstack",
                "latest",
                "meta_data.json",
            ): "md\n"
        },
    },
    "RbxCloud": {
        "ds": "RbxCloud",
        "mocks": [
            {
                "name": "blkid",
                "ret": 0,
                "out": blkid_out(
                    [
                        {
                            "DEVNAME": "vda1",
                            "TYPE": "vfat",
                            "PARTUUID": uuid4(),
                        },
                        {
                            "DEVNAME": "vda2",
                            "TYPE": "ext4",
                            "LABEL": "cloudimg-rootfs",
                            "PARTUUID": uuid4(),
                        },
                        {"DEVNAME": "vdb", "TYPE": "vfat", "LABEL": "CLOUDMD"},
                    ]
                ),
            },
        ],
    },
    "RbxCloudLower": {
        "ds": "RbxCloud",
        "mocks": [
            {
                "name": "blkid",
                "ret": 0,
                "out": blkid_out(
                    [
                        {
                            "DEVNAME": "vda1",
                            "TYPE": "vfat",
                            "PARTUUID": uuid4(),
                        },
                        {
                            "DEVNAME": "vda2",
                            "TYPE": "ext4",
                            "LABEL": "cloudimg-rootfs",
                            "PARTUUID": uuid4(),
                        },
                        {"DEVNAME": "vdb", "TYPE": "vfat", "LABEL": "cloudmd"},
                    ]
                ),
            },
        ],
    },
    "Hetzner": {
        "ds": "Hetzner",
        "files": {P_SYS_VENDOR: "Hetzner\n"},
    },
    "Hetzner-kenv": {
        "ds": "Hetzner",
        "mocks": [
            MOCK_UNAME_IS_FREEBSD,
            {"name": "get_kenv_field", "ret": 0, "RET": "Hetzner"},
        ],
    },
    "Hetzner-sysctl": {
        "ds": "Hetzner",
        "mocks": [
            MOCK_UNAME_IS_OPENBSD,
            {"name": "get_sysctl_field", "ret": 0, "RET": "Hetzner"},
        ],
    },
    "Hetzner-dmidecode": {
        "ds": "Hetzner",
        "mocks": [{"name": "dmi_decode", "ret": 0, "RET": "Hetzner"}],
    },
    "NWCS": {
        "ds": "NWCS",
        "files": {P_SYS_VENDOR: "NWCS\n"},
    },
    "NWCS-kenv": {
        "ds": "NWCS",
        "mocks": [
            MOCK_UNAME_IS_FREEBSD,
            {"name": "get_kenv_field", "ret": 0, "RET": "NWCS"},
        ],
    },
    "NWCS-dmidecode": {
        "ds": "NWCS",
        "mocks": [{"name": "dmi_decode", "ret": 0, "RET": "NWCS"}],
    },
    "IBMCloud-metadata": {
        "ds": "IBMCloud",
        "mocks": [
            MOCK_VIRT_IS_XEN,
            {"name": "is_ibm_provisioning", "ret": shell_false},
            {
                "name": "blkid",
                "ret": 0,
                "out": blkid_out(
                    [
                        {
                            "DEVNAME": "xvda1",
                            "TYPE": "vfat",
                            "PARTUUID": uuid4(),
                        },
                        {
                            "DEVNAME": "xvda2",
                            "TYPE": "ext4",
                            "LABEL": "cloudimg-rootfs",
                            "PARTUUID": uuid4(),
                        },
                        {
                            "DEVNAME": "xvdb",
                            "TYPE": "vfat",
                            "LABEL": "METADATA",
                        },
                    ]
                ),
            },
        ],
    },
    "IBMCloud-config-2": {
        "ds": "IBMCloud",
        "mocks": [
            MOCK_VIRT_IS_XEN,
            {"name": "is_ibm_provisioning", "ret": shell_false},
            {
                "name": "blkid",
                "ret": 0,
                "out": blkid_out(
                    [
                        {
                            "DEVNAME": "xvda1",
                            "TYPE": "ext3",
                            "PARTUUID": uuid4(),
                            "UUID": uuid4(),
                            "LABEL": "cloudimg-bootfs",
                        },
                        {
                            "DEVNAME": "xvdb",
                            "TYPE": "vfat",
                            "LABEL": "config-2",
                            "UUID": ds_ibm.IBM_CONFIG_UUID,
                        },
                        {
                            "DEVNAME": "xvda2",
                            "TYPE": "ext4",
                            "LABEL": "cloudimg-rootfs",
                            "PARTUUID": uuid4(),
                            "UUID": uuid4(),
                        },
                    ]
                ),
            },
        ],
    },
    "IBMCloud-nodisks": {
        "ds": "IBMCloud",
        "mocks": [
            MOCK_VIRT_IS_XEN,
            {"name": "is_ibm_provisioning", "ret": shell_false},
            {
                "name": "blkid",
                "ret": 0,
                "out": blkid_out(
                    [
                        {
                            "DEVNAME": "xvda1",
                            "TYPE": "vfat",
                            "PARTUUID": uuid4(),
                        },
                        {
                            "DEVNAME": "xvda2",
                            "TYPE": "ext4",
                            "LABEL": "cloudimg-rootfs",
                            "PARTUUID": uuid4(),
                        },
                    ]
                ),
            },
        ],
    },
    "Oracle": {
        "ds": "Oracle",
        "files": {
            P_CHASSIS_ASSET_TAG: ds_oracle.CHASSIS_ASSET_TAG + "\n",
        },
    },
    "SmartOS-bhyve": {
        "ds": "SmartOS",
        "mocks": [
            MOCK_VIRT_IS_VM_OTHER,
            {
                "name": "blkid",
                "ret": 0,
                "out": blkid_out(
                    [
                        {
                            "DEVNAME": "vda1",
                            "TYPE": "ext4",
                            "PARTUUID": "49ec635a-01",
                        },
                        {
                            "DEVNAME": "vda2",
                            "TYPE": "swap",
                            "LABEL": "cloudimg-swap",
                            "PARTUUID": "49ec635a-02",
                        },
                    ]
                ),
            },
        ],
        "files": {P_PRODUCT_NAME: "SmartDC HVM\n"},
    },
    "SmartOS-lxbrand": {
        "ds": "SmartOS",
        "mocks": [
            MOCK_VIRT_IS_CONTAINER_OTHER,
            {
                "name": "uname",
                "ret": 0,
                "out": ("Linux BrandZ virtual linux x86_64"),
            },
            {"name": "blkid", "ret": 2, "out": ""},
        ],
        "files": {ds_smartos.METADATA_SOCKFILE: "would be a socket\n"},
    },
    "Ec2-ZStack": {
        "ds": "Ec2",
        "files": {P_CHASSIS_ASSET_TAG: "123456.zstack.io\n"},
    },
    "Ec2-E24Cloud": {
        "ds": "Ec2",
        "files": {P_SYS_VENDOR: "e24cloud\n"},
    },
    "Ec2-E24Cloud-negative": {
        "ds": "Ec2",
        "files": {P_SYS_VENDOR: "e24cloudyday\n"},
    },
    "VMware-NoValidTransports": {
        "ds": "VMware",
        "mocks": [
            MOCK_VIRT_IS_VMWARE,
        ],
    },
    "VMware-vmware-customization": {
        "ds": "VMware",
        "mocks": [
            MOCK_VIRT_IS_VMWARE,
            {
                "name": "vmware_has_rpctool",
                "ret": 0,
                "out": "/usr/bin/vmware-rpctool",
            },
            {
                "name": "vmware_has_vmtoolsd",
                "ret": 1,
                "out": "/usr/bin/vmtoolsd",
            },
        ],
        "files": {
            # Setup vmware customization enabled
            "usr/lib/vmware-tools/plugins/vmsvc/libdeployPkgPlugin.so": "here",
            "etc/cloud/cloud.cfg": "disable_vmware_customization: false\n",
        },
    },
    "VMware-EnvVar-NoData": {
        "ds": "VMware",
        "mocks": [
            {
                "name": "vmware_has_envvar_vmx_guestinfo",
                "ret": 0,
            },
            {
                "name": "vmware_has_envvar_vmx_guestinfo_metadata",
                "ret": 1,
            },
            {
                "name": "vmware_has_envvar_vmx_guestinfo_userdata",
                "ret": 1,
            },
            {
                "name": "vmware_has_envvar_vmx_guestinfo_vendordata",
                "ret": 1,
            },
            MOCK_VIRT_IS_VMWARE,
        ],
    },
    "VMware-EnvVar-NoVirtID": {
        "ds": "VMware",
        "mocks": [
            {
                "name": "vmware_has_envvar_vmx_guestinfo",
                "ret": 0,
            },
            {
                "name": "vmware_has_envvar_vmx_guestinfo_metadata",
                "ret": 0,
            },
            {
                "name": "vmware_has_envvar_vmx_guestinfo_userdata",
                "ret": 1,
            },
            {
                "name": "vmware_has_envvar_vmx_guestinfo_vendordata",
                "ret": 1,
            },
        ],
    },
    "VMware-EnvVar-Metadata": {
        "ds": "VMware",
        "mocks": [
            {
                "name": "vmware_has_envvar_vmx_guestinfo",
                "ret": 0,
            },
            {
                "name": "vmware_has_envvar_vmx_guestinfo_metadata",
                "ret": 0,
            },
            {
                "name": "vmware_has_envvar_vmx_guestinfo_userdata",
                "ret": 1,
            },
            {
                "name": "vmware_has_envvar_vmx_guestinfo_vendordata",
                "ret": 1,
            },
            MOCK_VIRT_IS_VMWARE,
        ],
    },
    "VMware-EnvVar-Userdata": {
        "ds": "VMware",
        "mocks": [
            {
                "name": "vmware_has_envvar_vmx_guestinfo",
                "ret": 0,
            },
            {
                "name": "vmware_has_envvar_vmx_guestinfo_metadata",
                "ret": 1,
            },
            {
                "name": "vmware_has_envvar_vmx_guestinfo_userdata",
                "ret": 0,
            },
            {
                "name": "vmware_has_envvar_vmx_guestinfo_vendordata",
                "ret": 1,
            },
            MOCK_VIRT_IS_VMWARE,
        ],
    },
    "VMware-EnvVar-Vendordata": {
        "ds": "VMware",
        "mocks": [
            {
                "name": "vmware_has_envvar_vmx_guestinfo",
                "ret": 0,
            },
            {
                "name": "vmware_has_envvar_vmx_guestinfo_metadata",
                "ret": 1,
            },
            {
                "name": "vmware_has_envvar_vmx_guestinfo_userdata",
                "ret": 1,
            },
            {
                "name": "vmware_has_envvar_vmx_guestinfo_vendordata",
                "ret": 0,
            },
            MOCK_VIRT_IS_VMWARE,
        ],
    },
    "VMware-GuestInfo-NoData-Rpctool": {
        "ds": "VMware",
        "mocks": [
            {
                "name": "vmware_has_rpctool",
                "ret": 0,
                "out": "/usr/bin/vmware-rpctool",
            },
            {
                "name": "vmware_has_vmtoolsd",
                "ret": 1,
                "out": "/usr/bin/vmtoolsd",
            },
            {
                "name": "vmware_guestinfo_metadata",
                "ret": 1,
            },
            {
                "name": "vmware_guestinfo_userdata",
                "ret": 1,
            },
            {
                "name": "vmware_guestinfo_vendordata",
                "ret": 1,
            },
            MOCK_VIRT_IS_VMWARE,
        ],
    },
    "VMware-GuestInfo-NoData-Vmtoolsd": {
        "ds": "VMware",
        "policy_dmi": POLICY_FOUND_ONLY,
        "mocks": [
            {
                "name": "vmware_has_rpctool",
                "ret": 1,
                "out": "/usr/bin/vmware-rpctool",
            },
            {
                "name": "vmware_has_vmtoolsd",
                "ret": 0,
                "out": "/usr/bin/vmtoolsd",
            },
            {
                "name": "vmware_guestinfo_metadata",
                "ret": 1,
            },
            {
                "name": "vmware_guestinfo_userdata",
                "ret": 1,
            },
            {
                "name": "vmware_guestinfo_vendordata",
                "ret": 1,
            },
            MOCK_VIRT_IS_VMWARE,
        ],
    },
    "VMware-GuestInfo-NoVirtID": {
        "ds": "VMware",
        "mocks": [
            {
                "name": "vmware_has_rpctool",
                "ret": 0,
                "out": "/usr/bin/vmware-rpctool",
            },
            {
                "name": "vmware_guestinfo_metadata",
                "ret": 0,
                "out": "---",
            },
            {
                "name": "vmware_guestinfo_userdata",
                "ret": 1,
            },
            {
                "name": "vmware_guestinfo_vendordata",
                "ret": 1,
            },
        ],
    },
    "VMware-GuestInfo-Metadata": {
        "ds": "VMware",
        "mocks": [
            {
                "name": "vmware_has_rpctool",
                "ret": 1,
                "out": "/usr/bin/vmware-rpctool",
            },
            {
                "name": "vmware_has_vmtoolsd",
                "ret": 0,
                "out": "/usr/bin/vmtoolsd",
            },
            {
                "name": "vmware_guestinfo_metadata",
                "ret": 0,
                "out": "---",
            },
            {
                "name": "vmware_guestinfo_userdata",
                "ret": 1,
            },
            {
                "name": "vmware_guestinfo_vendordata",
                "ret": 1,
            },
            MOCK_VIRT_IS_VMWARE,
        ],
    },
    "VMware-GuestInfo-Userdata": {
        "ds": "VMware",
        "mocks": [
            {
                "name": "vmware_has_rpctool",
                "ret": 0,
                "out": "/usr/bin/vmware-rpctool",
            },
            {
                "name": "vmware_has_vmtoolsd",
                "ret": 1,
                "out": "/usr/bin/vmtoolsd",
            },
            {
                "name": "vmware_guestinfo_metadata",
                "ret": 1,
            },
            {
                "name": "vmware_guestinfo_userdata",
                "ret": 0,
                "out": "---",
            },
            {
                "name": "vmware_guestinfo_vendordata",
                "ret": 1,
            },
            MOCK_VIRT_IS_VMWARE,
        ],
    },
    "VMware-GuestInfo-Vendordata": {
        "ds": "VMware",
        "mocks": [
            {
                "name": "vmware_has_rpctool",
                "ret": 1,
                "out": "/usr/bin/vmware-rpctool",
            },
            {
                "name": "vmware_has_vmtoolsd",
                "ret": 0,
                "out": "/usr/bin/vmtoolsd",
            },
            {
                "name": "vmware_guestinfo_metadata",
                "ret": 1,
            },
            {
                "name": "vmware_guestinfo_userdata",
                "ret": 1,
            },
            {
                "name": "vmware_guestinfo_vendordata",
                "ret": 0,
                "out": "---",
            },
            MOCK_VIRT_IS_VMWARE,
        ],
    },
    "Ec2-Outscale": {
        "ds": "Ec2",
        "files": {
            P_PRODUCT_NAME: "3DS Outscale VM\n",
            P_SYS_VENDOR: "3DS Outscale\n",
        },
    },
    "Ec2-Outscale-negative-sysvendor": {
        "ds": "Ec2",
        "files": {
            P_PRODUCT_NAME: "3DS Outscale VM\n",
            P_SYS_VENDOR: "Not 3DS Outscale\n",
        },
    },
    "Ec2-Outscale-negative-productname": {
        "ds": "Ec2",
        "files": {
            P_PRODUCT_NAME: "Not 3DS Outscale VM\n",
            P_SYS_VENDOR: "3DS Outscale\n",
        },
    },
    "Not-WSL": {
        "ds": "WSL",
        "mocks": [
            MOCK_VIRT_IS_KVM,
        ],
    },
    "WSL-no-host-mounts": {
        "ds": "WSL",
        "mocks": [
            MOCK_VIRT_IS_WSL,
            MOCK_UNAME_IS_WSL,
        ],
        "files": {
            "proc/mounts": (
                "/dev/sdd / ext4 rw,errors=remount-ro,data=ordered 0 0\n"
                "cgroup2 /sys/fs/cgroup cgroup2 rw,nosuid,nodev,noexec0 0\n"
                "snapfuse /snap/core22/1033 fuse.snapfuse ro,nodev,user_id=0,"
                "group_id=0,allow_other 0 0"
            ),
        },
    },
    "WSL-supported": {
        "ds": "WSL",
        "mocks": [
            MOCK_VIRT_IS_WSL,
            MOCK_UNAME_IS_WSL,
        ],
        "files": {
            "proc/mounts": (
                "/dev/sdd / ext4 rw,errors=remount-ro,data=ordered 0 0\n"
                "cgroup2 /sys/fs/cgroup cgroup2 rw,nosuid,nodev,noexec0 0\n"
                "C:\\134 /mnt/c 9p rw,dirsync,aname=drvfs;path=C:\\;uid=0;"
                "gid=0;symlinkroot=/mnt/...\n"
                "snapfuse /snap/core22/1033 fuse.snapfuse ro,nodev,user_id=0,"
                "group_id=0,allow_other 0 0"
            ),
        },
    },
}<|MERGE_RESOLUTION|>--- conflicted
+++ resolved
@@ -330,15 +330,9 @@
         stricter identifiers). Since the MAAS datasource is at the begining of
         the list, this is particularly troublesome and more concerning than
         NoCloud false positives, for example.
-<<<<<<< HEAD
-        config = "LXD-kvm-not-MAAS-1"
-        self._test_ds_found(config)
-        """
-=======
         """
         config = "LXD-kvm-not-MAAS-1"
         self._test_ds_found(config)
->>>>>>> eaf420f7
 
     def test_maas_not_detected_2(self):
         """Don't incorrectly identify maas
